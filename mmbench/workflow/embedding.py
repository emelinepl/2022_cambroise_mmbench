# -*- coding: utf-8 -*-
##########################################################################
# NSAp - Copyright (C) CEA, 2022 - 2023
# Distributed under the terms of the CeCILL-B license, as published by
# the CEA-CNRS-INRIA. Refer to the LICENSE file or to
# http://www.cecill.info/licences/Licence_CeCILL-B_V1-en.html
# for details.
##########################################################################

"""
Define the workflows to generate embeddigns.
"""

# Imports
import os
from pprint import pprint
import numpy as np
import pandas as pd
from sklearn import metrics
import torch
from mmbench.config import ConfigParser
from mmbench.color_utils import (
    print_title, print_subtitle, print_text, print_result)
<<<<<<< HEAD
from mmbench.dataset import get_test_data, get_train_data, get_full_data
=======
from mmbench.dataset import (
    get_test_data, get_train_data, get_test_full_data, get_train_full_data)
>>>>>>> 8728c02f
from mmbench.workflow.predict import get_predictor
from mmbench.model import get_models, eval_models


def benchmark_latent_exp(dataset, datasetdir, configfile, outdir,
<<<<<<< HEAD
                         transfer=False):
=======
                         dtype="full"):
>>>>>>> 8728c02f
    """ Retrieve the learned latent space of different models using a
    N samplings scheme.

    Parameters
    ----------
    dataset: str
        the dataset name: euaims or hbn.
    datasetdir: str
        the path to the dataset associated data.
    configfile: str
        the path to the config file descibing the different models to compare.
        This configuration file is a Python (\*.py) file with a dictionary
        named '_models' containing the different model settings. Keys of this
        dictionary are the model names, each beeing described with a model
        getter function 'get' and associated kwargs 'get_kwargs', as weel as
        an evaluation function 'eval' and associated kwargs 'eval_kwargs'.
        The getter and evaluation functions are defined in the 'mmbench.model'
        module.
    outdir: str
        the destination folder.
<<<<<<< HEAD
    transfer: bool, default False
        Training dataset is different from test dataset
=======
    dtype: str, default 'full'
        the data type: 'complete' or 'full'.
>>>>>>> 8728c02f

    Notes
    -----
    We need to extend this procedure to CV models.
    """
    print_title(f"GET MODELS LATENT VARIABLES: {dataset}")
    assert dtype in ("complete", "full")
    benchdir = outdir
    if not os.path.isdir(benchdir):
        os.mkdir(benchdir)
    print_text(f"Benchmark directory: {benchdir}")
    device = torch.device("cuda" if torch.cuda.is_available() else "cpu")

    print_subtitle("Loading data...")
    modalities = ["clinical", "rois"]
    print_text(f"modalities: {modalities}")
<<<<<<< HEAD
    data, meta_df = get_test_data(dataset, datasetdir, modalities)
    data_tr, meta_df_tr = get_train_data(dataset, datasetdir, modalities)
    if transfer is True:
        data_tr, meta_df_tr, data, meta_df, _, _ = get_full_data(dataset,
                                                                 datasetdir,
                                                                 modalities)
=======
    if dtype == "full":
        train_loader, test_loader = (get_train_full_data, get_test_full_data)
    else:
        train_loader, test_loader = (get_train_data, get_test_data)
    data_test, meta_test_df = test_loader(dataset, datasetdir, modalities)
    data_train, meta_train_df = train_loader(dataset, datasetdir, modalities)
>>>>>>> 8728c02f
    for mod in modalities:
        data_test[mod] = data_test[mod].to(device).float()
        data_train[mod] = data_train[mod].to(device).float()
    print_text([(key, arr.shape) for key, arr in data_test.items()])
    print_text(meta_test_df)
    print_text([(key, arr.shape) for key, arr in data_train.items()])
    print_text(meta_train_df)
    meta_file = os.path.join(benchdir, f"latent_meta_{dataset}.tsv")
    meta_file_tr = os.path.join(benchdir, f"latent_meta_train_{dataset}.tsv")
    meta_test_df.to_csv(meta_file, sep="\t", index=False)
    meta_train_df.to_csv(meta_file_tr, sep="\t", index=False)
    print_result(f"metadata: {meta_file}")

    print_subtitle("Parsing config...")
    parser = ConfigParser("latent-config", configfile)
    pprint(parser.config.models)

    print_subtitle("Loading models...")
    models = {}
    default_params = {
        "n_channels": len(modalities),
        "n_feats": [data_test[mod].shape[1] for mod in modalities],
        "n_feats_tr": [data_train[mod].shape[1] for mod in modalities],
        "modalities": modalities}
    for name, params in parser.config.models.items():
        _models = get_models(
            params["get"],
            **parser.set_auto_params(params["get_kwargs"], default_params))
        eval_kwargs = parser.set_auto_params(
            params["eval_kwargs"], default_params)
        models[name] = (_models, params["eval"], eval_kwargs)
    for name, (_models, _, _) in models.items():
        print_text(f"model: {name}")
        print(_models[0])

    print_subtitle("Evaluate models...")
    results = {}
    results_tr = {}
    for name, (_models, eval_fct, kwargs_fct) in models.items():
        print_text(f"model: {name}")
        for idx, model in enumerate(_models):
            if isinstance(model, torch.nn.Module):
                model = model.to(device)
                model.eval()
                _models[idx] = model
        with torch.set_grad_enabled(False):
            embeddings = eval_models(eval_fct, _models, data_test,
                                     **kwargs_fct)
            embeddings_tr = eval_models(eval_fct, _models, data_train,
                                        **kwargs_fct)
            for key, val in embeddings.items():
                key = _sanitize(key)
                results[f"{key}_{dataset}"] = val
            for key, val in embeddings_tr.items():
                key = _sanitize(key)
                results_tr[f"{key}_{dataset}"] = val
    features_file = os.path.join(benchdir, f"latent_vecs_{dataset}.npz")
    features_file_tr = os.path.join(benchdir,
                                    f"latent_vecs_train_{dataset}.npz")
    np.savez_compressed(features_file, **results)
    np.savez_compressed(features_file_tr, **results_tr)
    print_result(f"features: {features_file}")
    print_result(f"train features: {features_file_tr}")


def _sanitize(key):
    """ Sanitize the experiment name.
    """
    key = key.replace("rois", "ROI")
    key = key.replace("joint", "Joint")
    key = key.replace("clinical", "eCRF")
    return key<|MERGE_RESOLUTION|>--- conflicted
+++ resolved
@@ -21,22 +21,14 @@
 from mmbench.config import ConfigParser
 from mmbench.color_utils import (
     print_title, print_subtitle, print_text, print_result)
-<<<<<<< HEAD
-from mmbench.dataset import get_test_data, get_train_data, get_full_data
-=======
 from mmbench.dataset import (
     get_test_data, get_train_data, get_test_full_data, get_train_full_data)
->>>>>>> 8728c02f
 from mmbench.workflow.predict import get_predictor
 from mmbench.model import get_models, eval_models
 
 
 def benchmark_latent_exp(dataset, datasetdir, configfile, outdir,
-<<<<<<< HEAD
-                         transfer=False):
-=======
                          dtype="full"):
->>>>>>> 8728c02f
     """ Retrieve the learned latent space of different models using a
     N samplings scheme.
 
@@ -57,13 +49,8 @@
         module.
     outdir: str
         the destination folder.
-<<<<<<< HEAD
-    transfer: bool, default False
-        Training dataset is different from test dataset
-=======
     dtype: str, default 'full'
         the data type: 'complete' or 'full'.
->>>>>>> 8728c02f
 
     Notes
     -----
@@ -80,21 +67,12 @@
     print_subtitle("Loading data...")
     modalities = ["clinical", "rois"]
     print_text(f"modalities: {modalities}")
-<<<<<<< HEAD
-    data, meta_df = get_test_data(dataset, datasetdir, modalities)
-    data_tr, meta_df_tr = get_train_data(dataset, datasetdir, modalities)
-    if transfer is True:
-        data_tr, meta_df_tr, data, meta_df, _, _ = get_full_data(dataset,
-                                                                 datasetdir,
-                                                                 modalities)
-=======
     if dtype == "full":
         train_loader, test_loader = (get_train_full_data, get_test_full_data)
     else:
         train_loader, test_loader = (get_train_data, get_test_data)
     data_test, meta_test_df = test_loader(dataset, datasetdir, modalities)
     data_train, meta_train_df = train_loader(dataset, datasetdir, modalities)
->>>>>>> 8728c02f
     for mod in modalities:
         data_test[mod] = data_test[mod].to(device).float()
         data_train[mod] = data_train[mod].to(device).float()
