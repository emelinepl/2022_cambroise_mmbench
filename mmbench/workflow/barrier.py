--- conflicted
+++ resolved
@@ -28,11 +28,7 @@
 
 
 def benchmark_barrier_exp(dataset, datasetdir, configfile, outdir,
-<<<<<<< HEAD
-                          downstream_name, n_coeffs=10):
-=======
-                          downstream_name, transfer=False):
->>>>>>> cc5725ed
+                          downstream_name, n_coeffs=10, transfer=False):
     """ Compare the performance barrier interpolating the weights of any two
     pairs of intances of the same network and monitoring a common downstream
     task.
@@ -57,13 +53,10 @@
     downstream_name: str
         the name of the column that contains the downstream classification
         task.
-<<<<<<< HEAD
     n_coeffs: int, default 10
         number of interpolation points
-=======
     transfer: bool, default False
         Training dataset is different from test dataset
->>>>>>> cc5725ed
     """
     print_title(f"COMPARE MODEL WEIGHTS: {dataset}")
     benchdir = outdir
