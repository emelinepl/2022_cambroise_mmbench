# -*- coding: utf-8 -*-
##########################################################################
# NSAp - Copyright (C) CEA, 2022 - 2023
# Distributed under the terms of the CeCILL-B license, as published by
# the CEA-CNRS-INRIA. Refer to the LICENSE file or to
# http://www.cecill.info/licences/Licence_CeCILL-B_V1-en.html
# for details.
##########################################################################

"""
Define barriere experiments.
"""

# Imports
import os
import copy
from pprint import pprint
import numpy as np
import torch
from mmbench.config import ConfigParser
from mmbench.color_utils import (
    print_title, print_subtitle, print_text, print_result)
from mmbench.dataset import get_test_data, get_train_data, get_full_data
from mmbench.workflow.predict import get_predictor
from mmbench.model import get_models
from brainboard.metric import eval_interpolation
from mmbench.plotting import mat_display, barrier_display


def benchmark_barrier_exp(dataset, datasetdir, configfile, outdir,
<<<<<<< HEAD
                          downstream_name, n_coeffs=10):
=======
                          downstream_name, transfer=False):
>>>>>>> 92d8dc9a
    """ Compare the performance barrier interpolating the weights of any two
    pairs of intances of the same network and monitoring a common downstream
    task.

    Parameters
    ----------
    dataset: str
        the dataset name: euaims or hbn.
    datasetdir: str
        the path to the dataset associated data.
    configfile: str
        the path to the config file descibing the different models to compare.
        This configuration file is a Python (\*.py) file with a dictionary
        named '_models' containing the different model settings. Keys of this
        dictionary are the model names, each beeing described with a model
        getter function 'get' and associated kwargs 'get_kwargs', as weel as
        an evaluation function 'eval' and associated kwargs 'eval_kwargs'.
        The getter and evaluation functions are defined in the 'mmbench.model'
        module.
    outdir: str
        the destination folder.
    downstream_name: str
        the name of the column that contains the downstream classification
        task.
<<<<<<< HEAD
    n_coeffs: int, default 10
        number of interpolation points.
=======
    transfer: bool, default False
        Training dataset is different from test dataset
>>>>>>> 92d8dc9a
    """
    print_title(f"COMPARE MODEL WEIGHTS: {dataset}")
    benchdir = outdir
    if not os.path.isdir(benchdir):
        os.mkdir(benchdir)
    print_text(f"Benchmark directory: {benchdir}")
    device = torch.device("cuda" if torch.cuda.is_available() else "cpu")

    print_subtitle("Loading data...")
    modalities = ["clinical", "rois"]
    print_text(f"modalities: {modalities}")
    data_train, meta_train_df = get_train_data(dataset, datasetdir, modalities)
    data_test, meta_test_df = get_test_data(dataset, datasetdir, modalities)
    if transfer:
        data = get_full_data(dataset, datasetdir, modalities)
        data_train, meta_train_df, data_test, meta_test_df = data[0:4]
    assert downstream_name in meta_train_df.columns, (
        f"Specify a downstream task from: {meta_train_df.columns}")
    y_train = meta_train_df[downstream_name]
    y_test = meta_test_df[downstream_name]
    for mod in modalities:
        data_train[mod] = data_train[mod].to(device).float()
        data_test[mod] = data_test[mod].to(device).float()
    print_text([(key, arr.shape) for key, arr in data_train.items()])
    print_text(meta_train_df)
    print_text([(key, arr.shape) for key, arr in data_test.items()])
    print_text(meta_test_df)

    print_subtitle("Parsing config...")
    parser = ConfigParser("latent-config", configfile)
    pprint(parser.config.models)

    print_subtitle("Loading models...")
    models = {}
    default_params = {
        "n_channels": len(modalities),
        "n_feats": [data_test[mod].shape[1] for mod in modalities],
        "modalities": modalities}
    for name, params in parser.config.models.items():
        checkpoints = params["get_kwargs"]["checkpointfile"]
        if not isinstance(checkpoints, (list, tuple)):
            continue
        _models = get_models(
            params["get"],
            **parser.set_auto_params(params["get_kwargs"], default_params))
        eval_kwargs = parser.set_auto_params(
            params["eval_kwargs"], default_params)
        eval_kwargs["n_samples"] = 1
        eval_kwargs["verbose"] = 0
        if name == "sMCVAE":
            eval_kwargs["threshold"] = None
        models[name] = (_models, params["eval"], eval_kwargs)
    for name, (_models, _, _) in models.items():
        print_text(f"model: {name}")
        print(_models[0])

    print_subtitle("Evaluate models...")

    def eval_fn(model, loaders, y_train, y_test, eval_fn=None,
                eval_kwargs=None):
        model.eval()
        with torch.no_grad():
            X = []
            for data in loaders:
                if eval_fn is not None:
                    z = eval_fn(model, data, **eval_kwargs).values()
                    z = np.concatenate(list(z), axis=1)
                else:
                    z = model(data).cpu().detach().numpy()
                X.append(z)
        X_train, X_test = X
        clf, scorer, sname = get_predictor(y_train)
        clf.fit(X_train, y_train)
        return scorer(clf, X_test, y_test)

    results_test, results_curve = {}, {}
    scale = [100, -100]
    _, _, sname = get_predictor(y_test)
    for name, (_models, eval_fct, eval_kwargs) in models.items():
        if not isinstance(_models[0], torch.nn.Module):
            continue
        print_text(f"model: {name}")
        kwargs = {"eval_fn": eval_fct, "eval_kwargs": eval_kwargs,
                  "y_train": y_train, "y_test": y_test}
        n_models = len(_models)
        iu = np.array(np.triu_indices(n_models, k=0)).T
        mat = np.zeros((n_models, n_models))
        points_curve = np.zeros((n_models, n_models, n_coeffs))
        for i1, i2 in iu:
            model1 = _models[i1].to(device).eval()
            model2 = _models[i2].to(device).eval()
            state1 = model1.state_dict()
            state2 = model2.state_dict()
            coeffs, metrics = eval_interpolation(
                copy.deepcopy(model1), state1, state2, [data_train, data_test],
                eval_fn, n_coeffs=n_coeffs, eval_kwargs=kwargs)
            points_curve[i1, i2] = metrics
            points_curve[i2, i1] = metrics[::-1]
            mat[i1, i2] = area(metrics, coeffs)
            mat[i2, i1] = mat[i1, i2]
        vmax = np.max(points_curve)
        vmin = np.min(points_curve)
        y_axes = [vmin - 0.05 * (vmax - vmin), vmax + 0.05 * (vmax - vmin)]
        barrier_display(coeffs, points_curve, name, downstream_name,
                        dataset, benchdir, y_axes, sname)
        min_val = np.min(mat)
        max_val = np.max(mat)
        if scale[0] > min_val:
            scale[0] = min_val
        if scale[1] < max_val:
            scale[1] = max_val
        print(mat)
        results_test[name] = mat
        results_curve[name] = points_curve

    mat_display(results_test, dataset, outdir, downstream_name, scale)
    barrier_file = os.path.join(
        benchdir, f"barrier_interp_{dataset}_{downstream_name}.npz")
    np.savez_compressed(barrier_file, **results_test)
    curve_file = os.path.join(
        benchdir, f"barrier_curves_{dataset}_{downstream_name}.npz")
    np.savez_compressed(curve_file, **results_curve)
    print_result(f"barrier interpolation: {barrier_file}, {curve_file}")


def area(y, x):
    """ Calculation of the area between a curve y and the line (ax + b)
    joining its two extrem values.

    Parameters
    ----------
    y: list
        the points of the curve.
    x: list
        x-axis.

    Returns
    -------
    area: float
        area of the curve y relative to its base line.
    """
    slope = (y[-1] - y[0]) / (x[-1] - x[0])
    intercept = y[0] - slope * x[0]
    ref = slope * x + intercept
    upref = [max(y1, y2) for y1, y2 in zip(ref, y)]
    downref = [min(y1, y2) for y1, y2 in zip(ref, y)]
    area = np.trapz(upref, x) - np.trapz(downref, x)
    return area<|MERGE_RESOLUTION|>--- conflicted
+++ resolved
@@ -20,7 +20,8 @@
 from mmbench.config import ConfigParser
 from mmbench.color_utils import (
     print_title, print_subtitle, print_text, print_result)
-from mmbench.dataset import get_test_data, get_train_data, get_full_data
+from mmbench.dataset import (
+    get_test_data, get_train_data, get_test_full_data, get_train_full_data)
 from mmbench.workflow.predict import get_predictor
 from mmbench.model import get_models
 from brainboard.metric import eval_interpolation
@@ -28,11 +29,7 @@
 
 
 def benchmark_barrier_exp(dataset, datasetdir, configfile, outdir,
-<<<<<<< HEAD
-                          downstream_name, n_coeffs=10):
-=======
-                          downstream_name, transfer=False):
->>>>>>> 92d8dc9a
+                          downstream_name, dtype="full", n_coeffs=10):
     """ Compare the performance barrier interpolating the weights of any two
     pairs of intances of the same network and monitoring a common downstream
     task.
@@ -57,15 +54,13 @@
     downstream_name: str
         the name of the column that contains the downstream classification
         task.
-<<<<<<< HEAD
+    dtype: str, default 'full'
+        the data type: 'complete' or 'full'.
     n_coeffs: int, default 10
         number of interpolation points.
-=======
-    transfer: bool, default False
-        Training dataset is different from test dataset
->>>>>>> 92d8dc9a
     """
     print_title(f"COMPARE MODEL WEIGHTS: {dataset}")
+    assert dtype in ("complete", "full")
     benchdir = outdir
     if not os.path.isdir(benchdir):
         os.mkdir(benchdir)
@@ -75,13 +70,14 @@
     print_subtitle("Loading data...")
     modalities = ["clinical", "rois"]
     print_text(f"modalities: {modalities}")
-    data_train, meta_train_df = get_train_data(dataset, datasetdir, modalities)
-    data_test, meta_test_df = get_test_data(dataset, datasetdir, modalities)
-    if transfer:
-        data = get_full_data(dataset, datasetdir, modalities)
-        data_train, meta_train_df, data_test, meta_test_df = data[0:4]
+    if dtype == "full":
+        train_loader, test_loader = (get_train_full_data, get_test_full_data)
+    else:
+        train_loader, test_loader = (get_train_data, get_test_data)
+    data_train, meta_train_df = train_loader(dataset, datasetdir, modalities)
     assert downstream_name in meta_train_df.columns, (
         f"Specify a downstream task from: {meta_train_df.columns}")
+    data_test, meta_test_df = test_loader(dataset, datasetdir, modalities)
     y_train = meta_train_df[downstream_name]
     y_test = meta_test_df[downstream_name]
     for mod in modalities:
