# -*- coding: utf-8 -*-
##########################################################################
# NSAp - Copyright (C) CEA, 2022
# Distributed under the terms of the CeCILL-B license, as published by
# the CEA-CNRS-INRIA. Refer to the LICENSE file or to
# http://www.cecill.info/licences/Licence_CeCILL-B_V1-en.html
# for details.
##########################################################################

"""
Define the different models.
"""

# Imports
import os
import torch
import numpy as np
from joblib import load
from torch.distributions import Normal
from brainite.models import MCVAE
import mopoe
from mopoe.multimodal_cohort.experiment import MultimodalExperiment
from mmbench.color_utils import print_text


def get_models(get_fct, checkpointfile, *args, **kwargs):
    """ Get N trained instance of a model from associated checkpoint files.

    Parameters
    ----------
    get_fct: callable
        a fonction that returns an instance of a model from a checkpoint file
        and some additional optional parameters.
    checkpointfile: list of str
        list of files containing the model weights.

    Returns
    -------
    models: list of Module
        the list of instanciated models.
    """
    if not isinstance(checkpointfile, (list, tuple)):
        checkpointfile = [checkpointfile]
    return [get_fct(path, *args, **kwargs) for path in checkpointfile]


def eval_models(eval_func, models, data, modalities, **kwargs):
    """ Evaluate N instance of a model.

    Parameters
    ----------
    eval_func: callable
        the model evaluation function.
    models: list of Module
        input models.
    data: dict
        the input data organized by views.
    modalities: list of str
        name of the views to consider.
    kwargs: dict
        optional arguments passed to the evaluation function.

    Returns
    -------
    embeddings: dict
        the generated latent representations.
    """
    embeddings = None
    for model in models:
        emb = eval_func(model, data, modalities, **kwargs)
        if embeddings is None:
            embeddings = dict((key, [val]) for key, val in emb.items())
        else:
            assert sorted(embeddings.keys()) == sorted(emb.keys())
            for key, val in emb.items():
                embeddings[key].append(val)
    return embeddings


def get_mopoe(checkpointfile):
    """ Return the MOPOE model.

    Parameters
    ----------
    checkpointfile: str
        path to the model weights.

    Returns
    -------
    model: Module
        instanciated model.
    """
<<<<<<< HEAD
    models = []
    if not isinstance(checkpointfile, (list, tuple)):
        checkpointfile = [checkpointfile]
    for model_file in checkpointfile:
        flags_file = os.path.join(os.path.dirname(model_file), os.pardir,
                                  os.pardir, "flags.rar")
        if not os.path.isfile(flags_file):
            raise ValueError(f"Can't locate expermiental flags: {flags_file}.")
        alphabet_file = os.path.join(
            os.path.dirname(mopoe.__file__), "alphabet.json")
        print_text(f"restoring weights: {model_file}")
        experiment, flags = MultimodalExperiment.get_experiment(
            flags_file, alphabet_file, model_file)
        models.append(experiment.mm_vae)
    return models


def eval_mopoe(models, data, modalities, n_samples=1, zeros_clinical=False,
               _disp=True):
=======
    flags_file = os.path.join(os.path.dirname(checkpointfile), os.pardir,
                              os.pardir, "flags.rar")
    if not os.path.isfile(flags_file):
        raise ValueError(f"Can't locate expermiental flags: {flags_file}.")
    alphabet_file = os.path.join(
        os.path.dirname(mopoe.__file__), "alphabet.json")
    print_text(f"restoring weights: {checkpointfile}")
    experiment, flags = MultimodalExperiment.get_experiment(
        flags_file, alphabet_file, checkpointfile)
    return experiment.mm_vae


def eval_mopoe(models, data, modalities, n_samples=10, verbose=1):
>>>>>>> 75486d22
    """ Evaluate the MOPOE model.

    Parameters
    ----------
    models: Module
        input model.
    data: dict
        the input data organized by views.
    modalities: list of str
        names of the model input views.
    n_samples: int, default 1
        the number of time to sample the posterior.
<<<<<<< HEAD
    zeros_clinical: bool, default Fasle
        causes the zeros of the clinical data, put to true to make a transfer
    _disp: bool, default True
        allows display in the terminal
=======
    verbose: int, default 1
        control the verbosity level.
>>>>>>> 75486d22

    Returns
    -------
    embeddings: dict
        the generated latent representations.
    """
    embeddings = {}
<<<<<<< HEAD
    if isinstance(models, list):
        embeddings = multi_eval(eval_mopoe, models, data, modalities,
                                n_samples=n_samples,
                                zeros_clinical=zeros_clinical, _disp=False)
        for key in embeddings:
            print_text(f"{key} latents: {embeddings[key].shape}")
        return embeddings

    if zeros_clinical:
        device = data["clinical"].device
        dtype = data["clinical"].dtype
        data["clinical"] = torch.from_numpy(np.full(data["clinical"].shape, np.nan))
        data["clinical"] = data["clinical"].to(device, dtype=dtype)
=======
>>>>>>> 75486d22
    inf_data = models.inference(data)
    latents = [inf_data["modalities"][f"{mod}_style"] for mod in modalities]
    latents += [inf_data["joint"]]
    key = "MoPoe"
    for idx, name in enumerate(modalities + ["joint"]):
        z_mu, z_logvar = latents[idx]
        if z_mu is None:
            key = "MoPoeClav"
            continue
        if zeros_clinical:
            if name == "clinical":
                continue
            if name == "joint":
                nan_indices = torch.any(torch.isnan(z_mu), dim=1)
                z_mu[nan_indices] = z_mu[~nan_indices].mean()
                z_logvar[nan_indices] = z_logvar[~nan_indices].mean()
        q = Normal(loc=z_mu, scale=torch.exp(0.5 * z_logvar))
        if n_samples == 1:
            z_samples = q.loc
        else:
            z_samples = q.sample((n_samples, ))
        code = z_samples.cpu().detach().numpy()
        if verbose > 0:
            print_text(f"{key}_{name} latents: {code.shape}")
        embeddings[f"{key}_{name}"] = code
    return embeddings


def get_smcvae(checkpointfile, n_channels, n_feats, **kwargs):
    """ Return the sMCVAE model.

    Parameters
    ----------
    checkpointfile: str
        path to the model weights.
    latent_dim: int
        the number of latent dimensions.
    n_channels: int
        the number of input channels/views.
    n_feats: list of int
        the number of features for each channel.
    kwargs: dict
        extra parameters passed to the MCVAE constructor.

    Returns
    -------
    model: Module
        instanciated model.
    """
    model = MCVAE(n_channels=n_channels, n_feats=n_feats, sparse=True,
                  **kwargs)
    checkpoint = torch.load(checkpointfile, map_location=torch.device("cpu"))
    model.load_state_dict(checkpoint["model"])
    return model


<<<<<<< HEAD
def eval_smcvae(models, data, modalities, threshold=0.2, n_samples=1,
                ndim=None, zeros_clinical=False, _disp=True):
=======
def eval_smcvae(model, data, modalities, n_samples=10, threshold=0.2,
                ndim=None, verbose=1):
>>>>>>> 75486d22
    """ Evaluate the sMCVAE model.

    Parameters
    ----------
    model: Module or list of Module
        input model.
    data: dict
        the input data organized by views.
    modalities: list of str
        names of the model input views.
<<<<<<< HEAD
    threshold: float, default 0.2
        value for thresholding
    n_samples: int, default 1
        the number of time to sample the posterior.
    zeros_clinical: bool, default Fasle
        causes the zeros of the clinical data, put to true to make a transfer
    _disp: bool, default True
        allows display in the terminal
=======
    n_samples: int, default 10
        the number of time to sample the posterior.
    threshold: float, default 0.2
        value for thresholding. If None, no thresholding is applied.
    ndim: int, default None
        number of dimensions to keep.
    verbose: int, default 1
        control the verbosity level.
>>>>>>> 75486d22

    Returns
    -------
    embeddings: dict
        the generated latent representations.
    """
    embeddings = {}
<<<<<<< HEAD
    if isinstance(models, list):
        embeddings = multi_eval(eval_smcvae, models, data, modalities,
                                threshold=threshold, n_samples=n_samples,
                                ndim=ndim, zeros_clinical=zeros_clinical,
                                _disp=False)
        for key in embeddings:
            print_text(f"{key} latents: {embeddings[key].shape}")
        return embeddings

    if zeros_clinical:
        device = data["clinical"].device
        dtype = data["clinical"].dtype
        data["clinical"] = torch.from_numpy(np.zeros(data["clinical"].shape))
        data["clinical"] = data["clinical"].to(device, dtype=dtype)
    latents = models.encode([data[mod] for mod in modalities])
=======
    latents = model.encode([data[mod] for mod in modalities])
>>>>>>> 75486d22
    if n_samples == 1:
        z_samples = [q.loc.cpu().detach().numpy() for q in latents]
    else:
        z_samples = [q.sample((n_samples, )).cpu().detach().numpy()
                     for q in latents]
    z_samples = [z.reshape(-1, model.latent_dim) for z in z_samples]
    if threshold is not None:
        dim = [elem.ndim for elem in z_samples]
        z_samples = model.apply_threshold(
            z_samples, threshold=threshold, ndim=ndim, keep_dims=False,
            reorder=True)
        if [elem.ndim for elem in z_samples] != dim:
            z_samples = [elem.reshape(-1, 1) for elem in z_samples]
    thres_latent_dim = z_samples[0].shape[1]
    if n_samples > 1:
        z_samples = [z.reshape(n_samples, -1, thres_latent_dim)
                     for z in z_samples]
    for idx, name in enumerate(modalities):
        if (zeros_clinical and name == "clinical"):
            continue
        code = z_samples[idx]
        embeddings[f"sMCVAE_{name}"] = code
        if verbose > 0:
            print_text(f"sMCVAE_{name} latents: {code.shape}")
    return embeddings


def get_pls(checkpointfile):
    """ Return PLS models.

    Parameters
    ----------
    checkpointfile: str
        path to the model weights.

    Returns
    -------
    models: Module
        instanciated model.
    """
    model = load(checkpointfile)
    return model


<<<<<<< HEAD
def eval_pls(models, data, modalities, n_samples=1, zeros_clinical=False,
             _disp=True):
=======
def eval_pls(model, data, modalities, n_samples=1, verbose=1):
>>>>>>> 75486d22
    """ Evaluate the PLS model.

    Parameters
    ----------
    model: Module
        input models.
    data: dict
        the input data organized by views.
    modalities: list of str
        names of the model input views.
    n_samples: int, default 1
        the number of time to sample the posterior.
<<<<<<< HEAD
    zeros_clinical: bool, default Fasle
        causes the deletion of the clinical data,
        put to true to make a transfer
    _disp: bool, default True
        allows display in the terminal
=======
    verbose: int, default 1
        control the verbosity level.
>>>>>>> 75486d22

    Returns
    -------
    embeddings: dict
        the generated latent representations.
    """
    embeddings = {}
<<<<<<< HEAD
    if isinstance(models, list):
        embeddings = multi_eval(eval_pls, models, data, modalities,
                                n_samples=n_samples,
                                zeros_clinical=zeros_clinical, _disp=False)
        for key in embeddings:
            print_text(f"{key} latents: {embeddings[key].shape}")
        return embeddings

    Y_test, X_test = [data[mod].to(torch.float32) for mod in modalities]
    if zeros_clinical:
        X_test_r = [models.transform(X_test.cpu().detach().numpy())]
    else:
        X_test_r = models.transform(
            X_test.cpu().detach().numpy(), Y_test.cpu().detach().numpy())
    for idx, name in enumerate(reversed(modalities)):
        if (zeros_clinical and name == "clinical"):
            continue
        code = np.array(X_test_r[idx])
        if _disp:
=======
    Y_test, X_test = [data[mod].to(torch.float32) for mod in modalities]
    X_test_r = model.transform(
        X_test.cpu().detach().numpy(), Y_test.cpu().detach().numpy())
    for idx, name in enumerate(modalities):
        code = np.array(X_test_r[idx])
        if verbose > 0:
>>>>>>> 75486d22
            print_text(f"PLS_{name} latents: {code.shape}")
        embeddings[f"PLS_{name}"] = code
    return embeddings


def get_neuroclav(checkpointfile, layers=(444, 256, 20), **kwargs):
    """ Return the NeuroCLAV model.

    Parameters
    ----------
    checkpointfiles: str
        path to the model weights.
    layers: a list of int, default (444, 256, 20)
        the MLP layers definition.
    kwargs: dict
        extra parameters passed to the NeuroCLAV constructor.

    Returns
    -------
    model: Module
        the instanciated model.
    """
    from models.mlp import MLP
    model = MLP(layers=layers)
    checkpoint = torch.load(checkpointfile, map_location=torch.device("cpu"))
    model.load_state_dict(checkpoint)
    return model


<<<<<<< HEAD
def eval_neuroclav(models, data, modalities, n_samples=1, zeros_clinical=False,
                   _disp=True):
=======
def eval_neuroclav(model, data, modalities, n_samples=1, verbose=1):
>>>>>>> 75486d22
    """ Evaluate the NeuroCLAV model.

    Parameters
    ----------
    model: Module
        the input model.
    data: dict
        the input data organized by views.
    modalities: list of str
        names of the model input views.
<<<<<<< HEAD
    zeros_clinical: bool, default Fasle
        causes the deletion of the clinical data, does nothing here
    _disp: bool, default True
        allows display in the terminal
=======
    verbose: int, default 1
        control the verbosity level.
>>>>>>> 75486d22

    Returns
    -------
    embeddings: dict
        the generated latent representations.
    """
    embeddings = {}
<<<<<<< HEAD
    if isinstance(models, list):
        embeddings = multi_eval(eval_neuroclav, models, data, modalities,
                                n_samples=n_samples,
                                zeros_clinical=zeros_clinical, _disp=False)
        for key in embeddings:
            print_text(f"{key} latents: {embeddings[key].shape}")
        return embeddings

    assert "rois" in modalities
=======
    assert "rois" in modalities  # TODO: use function parameters
>>>>>>> 75486d22
    view_data = data["rois"]
    model.eval()
    with torch.no_grad():
        code = model(view_data).cpu().detach().numpy()
    code = np.array(code)
    if verbose > 0:
        print_text(f"NeuroCLAV_rois latents: {code.shape}")
    embeddings["NeuroCLAV_rois"] = code
    return embeddings<|MERGE_RESOLUTION|>--- conflicted
+++ resolved
@@ -90,27 +90,6 @@
     model: Module
         instanciated model.
     """
-<<<<<<< HEAD
-    models = []
-    if not isinstance(checkpointfile, (list, tuple)):
-        checkpointfile = [checkpointfile]
-    for model_file in checkpointfile:
-        flags_file = os.path.join(os.path.dirname(model_file), os.pardir,
-                                  os.pardir, "flags.rar")
-        if not os.path.isfile(flags_file):
-            raise ValueError(f"Can't locate expermiental flags: {flags_file}.")
-        alphabet_file = os.path.join(
-            os.path.dirname(mopoe.__file__), "alphabet.json")
-        print_text(f"restoring weights: {model_file}")
-        experiment, flags = MultimodalExperiment.get_experiment(
-            flags_file, alphabet_file, model_file)
-        models.append(experiment.mm_vae)
-    return models
-
-
-def eval_mopoe(models, data, modalities, n_samples=1, zeros_clinical=False,
-               _disp=True):
-=======
     flags_file = os.path.join(os.path.dirname(checkpointfile), os.pardir,
                               os.pardir, "flags.rar")
     if not os.path.isfile(flags_file):
@@ -123,8 +102,7 @@
     return experiment.mm_vae
 
 
-def eval_mopoe(models, data, modalities, n_samples=10, verbose=1):
->>>>>>> 75486d22
+def eval_mopoe(models, data, modalities, n_samples=10, zeros_clinical=False, verbose=1):
     """ Evaluate the MOPOE model.
 
     Parameters
@@ -137,15 +115,10 @@
         names of the model input views.
     n_samples: int, default 1
         the number of time to sample the posterior.
-<<<<<<< HEAD
     zeros_clinical: bool, default Fasle
         causes the zeros of the clinical data, put to true to make a transfer
-    _disp: bool, default True
-        allows display in the terminal
-=======
     verbose: int, default 1
         control the verbosity level.
->>>>>>> 75486d22
 
     Returns
     -------
@@ -153,22 +126,11 @@
         the generated latent representations.
     """
     embeddings = {}
-<<<<<<< HEAD
-    if isinstance(models, list):
-        embeddings = multi_eval(eval_mopoe, models, data, modalities,
-                                n_samples=n_samples,
-                                zeros_clinical=zeros_clinical, _disp=False)
-        for key in embeddings:
-            print_text(f"{key} latents: {embeddings[key].shape}")
-        return embeddings
-
     if zeros_clinical:
         device = data["clinical"].device
         dtype = data["clinical"].dtype
         data["clinical"] = torch.from_numpy(np.full(data["clinical"].shape, np.nan))
         data["clinical"] = data["clinical"].to(device, dtype=dtype)
-=======
->>>>>>> 75486d22
     inf_data = models.inference(data)
     latents = [inf_data["modalities"][f"{mod}_style"] for mod in modalities]
     latents += [inf_data["joint"]]
@@ -179,8 +141,6 @@
             key = "MoPoeClav"
             continue
         if zeros_clinical:
-            if name == "clinical":
-                continue
             if name == "joint":
                 nan_indices = torch.any(torch.isnan(z_mu), dim=1)
                 z_mu[nan_indices] = z_mu[~nan_indices].mean()
@@ -225,13 +185,8 @@
     return model
 
 
-<<<<<<< HEAD
-def eval_smcvae(models, data, modalities, threshold=0.2, n_samples=1,
-                ndim=None, zeros_clinical=False, _disp=True):
-=======
 def eval_smcvae(model, data, modalities, n_samples=10, threshold=0.2,
-                ndim=None, verbose=1):
->>>>>>> 75486d22
+                ndim=None, zeros_clinical=False, verbose=1):
     """ Evaluate the sMCVAE model.
 
     Parameters
@@ -242,25 +197,16 @@
         the input data organized by views.
     modalities: list of str
         names of the model input views.
-<<<<<<< HEAD
-    threshold: float, default 0.2
-        value for thresholding
-    n_samples: int, default 1
-        the number of time to sample the posterior.
-    zeros_clinical: bool, default Fasle
-        causes the zeros of the clinical data, put to true to make a transfer
-    _disp: bool, default True
-        allows display in the terminal
-=======
     n_samples: int, default 10
         the number of time to sample the posterior.
     threshold: float, default 0.2
         value for thresholding. If None, no thresholding is applied.
     ndim: int, default None
         number of dimensions to keep.
+    zeros_clinical: bool, default Fasle
+        causes the zeros of the clinical data, put to true to make a transfer
     verbose: int, default 1
         control the verbosity level.
->>>>>>> 75486d22
 
     Returns
     -------
@@ -268,25 +214,12 @@
         the generated latent representations.
     """
     embeddings = {}
-<<<<<<< HEAD
-    if isinstance(models, list):
-        embeddings = multi_eval(eval_smcvae, models, data, modalities,
-                                threshold=threshold, n_samples=n_samples,
-                                ndim=ndim, zeros_clinical=zeros_clinical,
-                                _disp=False)
-        for key in embeddings:
-            print_text(f"{key} latents: {embeddings[key].shape}")
-        return embeddings
-
     if zeros_clinical:
         device = data["clinical"].device
         dtype = data["clinical"].dtype
         data["clinical"] = torch.from_numpy(np.zeros(data["clinical"].shape))
         data["clinical"] = data["clinical"].to(device, dtype=dtype)
-    latents = models.encode([data[mod] for mod in modalities])
-=======
     latents = model.encode([data[mod] for mod in modalities])
->>>>>>> 75486d22
     if n_samples == 1:
         z_samples = [q.loc.cpu().detach().numpy() for q in latents]
     else:
@@ -331,12 +264,8 @@
     return model
 
 
-<<<<<<< HEAD
 def eval_pls(models, data, modalities, n_samples=1, zeros_clinical=False,
-             _disp=True):
-=======
-def eval_pls(model, data, modalities, n_samples=1, verbose=1):
->>>>>>> 75486d22
+             verbose=1):
     """ Evaluate the PLS model.
 
     Parameters
@@ -349,16 +278,11 @@
         names of the model input views.
     n_samples: int, default 1
         the number of time to sample the posterior.
-<<<<<<< HEAD
     zeros_clinical: bool, default Fasle
         causes the deletion of the clinical data,
         put to true to make a transfer
-    _disp: bool, default True
-        allows display in the terminal
-=======
     verbose: int, default 1
         control the verbosity level.
->>>>>>> 75486d22
 
     Returns
     -------
@@ -366,15 +290,6 @@
         the generated latent representations.
     """
     embeddings = {}
-<<<<<<< HEAD
-    if isinstance(models, list):
-        embeddings = multi_eval(eval_pls, models, data, modalities,
-                                n_samples=n_samples,
-                                zeros_clinical=zeros_clinical, _disp=False)
-        for key in embeddings:
-            print_text(f"{key} latents: {embeddings[key].shape}")
-        return embeddings
-
     Y_test, X_test = [data[mod].to(torch.float32) for mod in modalities]
     if zeros_clinical:
         X_test_r = [models.transform(X_test.cpu().detach().numpy())]
@@ -385,15 +300,7 @@
         if (zeros_clinical and name == "clinical"):
             continue
         code = np.array(X_test_r[idx])
-        if _disp:
-=======
-    Y_test, X_test = [data[mod].to(torch.float32) for mod in modalities]
-    X_test_r = model.transform(
-        X_test.cpu().detach().numpy(), Y_test.cpu().detach().numpy())
-    for idx, name in enumerate(modalities):
-        code = np.array(X_test_r[idx])
         if verbose > 0:
->>>>>>> 75486d22
             print_text(f"PLS_{name} latents: {code.shape}")
         embeddings[f"PLS_{name}"] = code
     return embeddings
@@ -423,12 +330,8 @@
     return model
 
 
-<<<<<<< HEAD
 def eval_neuroclav(models, data, modalities, n_samples=1, zeros_clinical=False,
-                   _disp=True):
-=======
-def eval_neuroclav(model, data, modalities, n_samples=1, verbose=1):
->>>>>>> 75486d22
+                   verbose=1):
     """ Evaluate the NeuroCLAV model.
 
     Parameters
@@ -439,15 +342,10 @@
         the input data organized by views.
     modalities: list of str
         names of the model input views.
-<<<<<<< HEAD
     zeros_clinical: bool, default Fasle
         causes the deletion of the clinical data, does nothing here
-    _disp: bool, default True
-        allows display in the terminal
-=======
     verbose: int, default 1
         control the verbosity level.
->>>>>>> 75486d22
 
     Returns
     -------
@@ -455,19 +353,7 @@
         the generated latent representations.
     """
     embeddings = {}
-<<<<<<< HEAD
-    if isinstance(models, list):
-        embeddings = multi_eval(eval_neuroclav, models, data, modalities,
-                                n_samples=n_samples,
-                                zeros_clinical=zeros_clinical, _disp=False)
-        for key in embeddings:
-            print_text(f"{key} latents: {embeddings[key].shape}")
-        return embeddings
-
     assert "rois" in modalities
-=======
-    assert "rois" in modalities  # TODO: use function parameters
->>>>>>> 75486d22
     view_data = data["rois"]
     model.eval()
     with torch.no_grad():
