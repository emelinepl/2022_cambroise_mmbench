# -*- coding: utf-8 -*-
##########################################################################
# NSAp - Copyright (C) CEA, 2022
# Distributed under the terms of the CeCILL-B license, as published by
# the CEA-CNRS-INRIA. Refer to the LICENSE file or to
# http://www.cecill.info/licences/Licence_CeCILL-B_V1-en.html
# for details.
##########################################################################

"""
Define the different models.
"""

# Imports
import os
import torch
import numpy as np
from joblib import load
from torch.distributions import Normal
from brainite.models import MCVAE
import mopoe
from mopoe.multimodal_cohort.experiment import MultimodalExperiment
from mmbench.color_utils import print_text


def get_models(get_fct, checkpointfile, *args, **kwargs):
    """ Get N trained instance of a model from associated checkpoint files.

    Parameters
    ----------
    get_fct: callable
        a fonction that returns an instance of a model from a checkpoint file
        and some additional optional parameters.
    checkpointfile: list of str
        list of files containing the model weights.

    Returns
    -------
    models: list of Module
        the list of instanciated models.
    """
    if not isinstance(checkpointfile, (list, tuple)):
        checkpointfile = [checkpointfile]
    return [get_fct(path, *args, **kwargs) for path in checkpointfile]


def eval_models(eval_func, models, data, modalities, **kwargs):
    """ Evaluate N instance of a model.

    Parameters
    ----------
    eval_func: callable
        the model evaluation function.
    models: list of Module
        input models.
    data: dict
        the input data organized by views.
    modalities: list of str
        name of the views to consider.
    kwargs: dict
        optional arguments passed to the evaluation function.

    Returns
    -------
    embeddings: dict
        the generated latent representations.
    """
    embeddings = None
    for model in models:
        emb = eval_func(model, data, modalities, **kwargs)
        if embeddings is None:
            embeddings = dict((key, [val]) for key, val in emb.items())
        else:
            assert sorted(embeddings.keys()) == sorted(emb.keys())
            for key, val in emb.items():
                embeddings[key].append(val)
    return embeddings


def get_mopoe(checkpointfile):
    """ Return the MOPOE model.

    Parameters
    ----------
    checkpointfile: str
        path to the model weights.

    Returns
    -------
    model: Module
        instanciated model.
    """
<<<<<<< HEAD
    models = []
    if not isinstance(checkpointfile, (list, tuple)):
        checkpointfile = [checkpointfile]
    for model_file in checkpointfile:
        flags_file = os.path.join(os.path.dirname(model_file), os.pardir,
                                  os.pardir, "flags.rar")
        if not os.path.isfile(flags_file):
            raise ValueError(f"Can't locate expermiental flags: {flags_file}.")
        alphabet_file = os.path.join(
            os.path.dirname(mopoe.__file__), "alphabet.json")
        print_text(f"restoring weights: {model_file}")
        experiment, flags = MultimodalExperiment.get_experiment(
            flags_file, alphabet_file, model_file)
        models.append(experiment.mm_vae)
    return models


def eval_mopoe(models, data, modalities, n_samples=1, zeros_clinical=False,
               _disp=True):
=======
    flags_file = os.path.join(os.path.dirname(checkpointfile), os.pardir,
                              os.pardir, "flags.rar")
    if not os.path.isfile(flags_file):
        raise ValueError(f"Can't locate expermiental flags: {flags_file}.")
    alphabet_file = os.path.join(
        os.path.dirname(mopoe.__file__), "alphabet.json")
    print_text(f"restoring weights: {checkpointfile}")
    experiment, flags = MultimodalExperiment.get_experiment(
        flags_file, alphabet_file, checkpointfile)
    return experiment.mm_vae


def eval_mopoe(models, data, modalities, n_samples=10, verbose=1):
>>>>>>> 75486d22
    """ Evaluate the MOPOE model.

    Parameters
    ----------
    models: Module
        input model.
    data: dict
        the input data organized by views.
    modalities: list of str
        names of the model input views.
    n_samples: int, default 1
        the number of time to sample the posterior.
<<<<<<< HEAD
    zeros_clinical: bool, default Fasle
        causes the zeros of the clinical data, put to true to make a transfer
    _disp: bool, default True
        allows display in the terminal
=======
    verbose: int, default 1
        control the verbosity level.
>>>>>>> 75486d22

    Returns
    -------
    embeddings: dict
        the generated latent representations.
    """
    embeddings = {}
<<<<<<< HEAD
    if isinstance(models, list):
        embeddings = multi_eval(eval_mopoe, models, data, modalities,
                                n_samples=n_samples,
                                zeros_clinical=zeros_clinical, _disp=False)
        for key in embeddings:
            print_text(f"{key} latents: {embeddings[key].shape}")
        return embeddings

    if zeros_clinical:
        device = data["clinical"].device
        dtype = data["clinical"].dtype
        data["clinical"] = torch.from_numpy(np.zeros(data["clinical"].shape))
        data["clinical"] = data["clinical"].to(device, dtype=dtype)
=======
>>>>>>> 75486d22
    inf_data = models.inference(data)
    latents = [inf_data["modalities"][f"{mod}_style"] for mod in modalities]
    latents += [inf_data["joint"]]
    key = "MoPoe"
    for idx, name in enumerate(modalities + ["joint"]):
        if (zeros_clinical and name == "clinical"):
            continue
        z_mu, z_logvar = latents[idx]
        if z_mu is None:
            key = "MoPoeClav"
            continue
        q = Normal(loc=z_mu, scale=torch.exp(0.5 * z_logvar))
        if n_samples == 1:
            z_samples = q.loc
        else:
            z_samples = q.sample((n_samples, ))
        code = z_samples.cpu().detach().numpy()
        if verbose > 0:
            print_text(f"{key}_{name} latents: {code.shape}")
        embeddings[f"{key}_{name}"] = code
    return embeddings


def get_smcvae(checkpointfile, n_channels, n_feats, **kwargs):
    """ Return the sMCVAE model.

    Parameters
    ----------
    checkpointfile: str
        path to the model weights.
    latent_dim: int
        the number of latent dimensions.
    n_channels: int
        the number of input channels/views.
    n_feats: list of int
        the number of features for each channel.
    kwargs: dict
        extra parameters passed to the MCVAE constructor.

    Returns
    -------
    model: Module
        instanciated model.
    """
    model = MCVAE(n_channels=n_channels, n_feats=n_feats, sparse=True,
                  **kwargs)
    checkpoint = torch.load(checkpointfile, map_location=torch.device("cpu"))
    model.load_state_dict(checkpoint["model"])
    return model


<<<<<<< HEAD
def eval_smcvae(models, data, modalities, threshold=0.2, n_samples=1,
                ndim=None, zeros_clinical=False, _disp=True):
=======
def eval_smcvae(model, data, modalities, n_samples=10, threshold=0.2,
                ndim=None, verbose=1):
>>>>>>> 75486d22
    """ Evaluate the sMCVAE model.

    Parameters
    ----------
    model: Module or list of Module
        input model.
    data: dict
        the input data organized by views.
    modalities: list of str
        names of the model input views.
<<<<<<< HEAD
    threshold: float, default 0.2
        value for thresholding
    n_samples: int, default 1
        the number of time to sample the posterior.
    zeros_clinical: bool, default Fasle
        causes the zeros of the clinical data, put to true to make a transfer
    _disp: bool, default True
        allows display in the terminal
=======
    n_samples: int, default 10
        the number of time to sample the posterior.
    threshold: float, default 0.2
        value for thresholding. If None, no thresholding is applied.
    ndim: int, default None
        number of dimensions to keep.
    verbose: int, default 1
        control the verbosity level.
>>>>>>> 75486d22

    Returns
    -------
    embeddings: dict
        the generated latent representations.
    """
    embeddings = {}
<<<<<<< HEAD
    if isinstance(models, list):
        embeddings = multi_eval(eval_smcvae, models, data, modalities,
                                threshold=threshold, n_samples=n_samples,
                                ndim=ndim, zeros_clinical=zeros_clinical,
                                _disp=False)
        for key in embeddings:
            print_text(f"{key} latents: {embeddings[key].shape}")
        return embeddings

    if zeros_clinical:
        device = data["clinical"].device
        dtype = data["clinical"].dtype
        data["clinical"] = torch.from_numpy(np.zeros(data["clinical"].shape))
        data["clinical"] = data["clinical"].to(device, dtype=dtype)
    latents = models.encode([data[mod] for mod in modalities])
=======
    latents = model.encode([data[mod] for mod in modalities])
>>>>>>> 75486d22
    if n_samples == 1:
        z_samples = [q.loc.cpu().detach().numpy() for q in latents]
    else:
        z_samples = [q.sample((n_samples, )).cpu().detach().numpy()
                     for q in latents]
    z_samples = [z.reshape(-1, model.latent_dim) for z in z_samples]
    if threshold is not None:
        dim = [elem.ndim for elem in z_samples]
        z_samples = model.apply_threshold(
            z_samples, threshold=threshold, ndim=ndim, keep_dims=False,
            reorder=True)
        if [elem.ndim for elem in z_samples] != dim:
            z_samples = [elem.reshape(-1, 1) for elem in z_samples]
    thres_latent_dim = z_samples[0].shape[1]
    if n_samples > 1:
        z_samples = [z.reshape(n_samples, -1, thres_latent_dim)
                     for z in z_samples]
    for idx, name in enumerate(modalities):
        if (zeros_clinical and name == "clinical"):
            continue
        code = z_samples[idx]
        embeddings[f"sMCVAE_{name}"] = code
        if verbose > 0:
            print_text(f"sMCVAE_{name} latents: {code.shape}")
    return embeddings


def get_pls(checkpointfile):
    """ Return PLS models.

    Parameters
    ----------
    checkpointfile: str
        path to the model weights.

    Returns
    -------
    models: Module
        instanciated model.
    """
    model = load(checkpointfile)
    return model


<<<<<<< HEAD
def eval_pls(models, data, modalities, n_samples=1, zeros_clinical=False,
             _disp=True):
=======
def eval_pls(model, data, modalities, n_samples=1, verbose=1):
>>>>>>> 75486d22
    """ Evaluate the PLS model.

    Parameters
    ----------
    model: Module
        input models.
    data: dict
        the input data organized by views.
    modalities: list of str
        names of the model input views.
    n_samples: int, default 1
        the number of time to sample the posterior.
<<<<<<< HEAD
    zeros_clinical: bool, default Fasle
        causes the deletion of the clinical data,
        put to true to make a transfer
    _disp: bool, default True
        allows display in the terminal
=======
    verbose: int, default 1
        control the verbosity level.
>>>>>>> 75486d22

    Returns
    -------
    embeddings: dict
        the generated latent representations.
    """
    embeddings = {}
<<<<<<< HEAD
    if isinstance(models, list):
        embeddings = multi_eval(eval_pls, models, data, modalities,
                                n_samples=n_samples,
                                zeros_clinical=zeros_clinical, _disp=False)
        for key in embeddings:
            print_text(f"{key} latents: {embeddings[key].shape}")
        return embeddings

    Y_test, X_test = [data[mod].to(torch.float32) for mod in modalities]
    if zeros_clinical:
        X_test_r = [models.transform(X_test.cpu().detach().numpy())]
    else:
        X_test_r = models.transform(
            X_test.cpu().detach().numpy(), Y_test.cpu().detach().numpy())
    for idx, name in enumerate(reversed(modalities)):
        if (zeros_clinical and name == "clinical"):
            continue
        code = np.array(X_test_r[idx])
        if _disp:
=======
    Y_test, X_test = [data[mod].to(torch.float32) for mod in modalities]
    X_test_r = model.transform(
        X_test.cpu().detach().numpy(), Y_test.cpu().detach().numpy())
    for idx, name in enumerate(modalities):
        code = np.array(X_test_r[idx])
        if verbose > 0:
>>>>>>> 75486d22
            print_text(f"PLS_{name} latents: {code.shape}")
        embeddings[f"PLS_{name}"] = code
    return embeddings


def get_neuroclav(checkpointfile, layers=(444, 256, 20), **kwargs):
    """ Return the NeuroCLAV model.

    Parameters
    ----------
    checkpointfiles: str
        path to the model weights.
    layers: a list of int, default (444, 256, 20)
        the MLP layers definition.
    kwargs: dict
        extra parameters passed to the NeuroCLAV constructor.

    Returns
    -------
    model: Module
        the instanciated model.
    """
    from models.mlp import MLP
    model = MLP(layers=layers)
    checkpoint = torch.load(checkpointfile, map_location=torch.device("cpu"))
    model.load_state_dict(checkpoint)
    return model


<<<<<<< HEAD
def eval_neuroclav(models, data, modalities, n_samples=1, zeros_clinical=False,
                   _disp=True):
=======
def eval_neuroclav(model, data, modalities, n_samples=1, verbose=1):
>>>>>>> 75486d22
    """ Evaluate the NeuroCLAV model.

    Parameters
    ----------
    model: Module
        the input model.
    data: dict
        the input data organized by views.
    modalities: list of str
        names of the model input views.
<<<<<<< HEAD
    zeros_clinical: bool, default Fasle
        causes the deletion of the clinical data, does nothing here
    _disp: bool, default True
        allows display in the terminal
=======
    verbose: int, default 1
        control the verbosity level.
>>>>>>> 75486d22

    Returns
    -------
    embeddings: dict
        the generated latent representations.
    """
    embeddings = {}
<<<<<<< HEAD
    if isinstance(models, list):
        embeddings = multi_eval(eval_neuroclav, models, data, modalities,
                                n_samples=n_samples,
                                zeros_clinical=zeros_clinical, _disp=False)
        for key in embeddings:
            print_text(f"{key} latents: {embeddings[key].shape}")
        return embeddings

    assert "rois" in modalities
=======
    assert "rois" in modalities  # TODO: use function parameters
>>>>>>> 75486d22
    view_data = data["rois"]
    model.eval()
    with torch.no_grad():
        code = model(view_data).cpu().detach().numpy()
    code = np.array(code)
    if verbose > 0:
        print_text(f"NeuroCLAV_rois latents: {code.shape}")
    embeddings["NeuroCLAV_rois"] = code
    return embeddings<|MERGE_RESOLUTION|>--- conflicted
+++ resolved
@@ -90,27 +90,6 @@
     model: Module
         instanciated model.
     """
-<<<<<<< HEAD
-    models = []
-    if not isinstance(checkpointfile, (list, tuple)):
-        checkpointfile = [checkpointfile]
-    for model_file in checkpointfile:
-        flags_file = os.path.join(os.path.dirname(model_file), os.pardir,
-                                  os.pardir, "flags.rar")
-        if not os.path.isfile(flags_file):
-            raise ValueError(f"Can't locate expermiental flags: {flags_file}.")
-        alphabet_file = os.path.join(
-            os.path.dirname(mopoe.__file__), "alphabet.json")
-        print_text(f"restoring weights: {model_file}")
-        experiment, flags = MultimodalExperiment.get_experiment(
-            flags_file, alphabet_file, model_file)
-        models.append(experiment.mm_vae)
-    return models
-
-
-def eval_mopoe(models, data, modalities, n_samples=1, zeros_clinical=False,
-               _disp=True):
-=======
     flags_file = os.path.join(os.path.dirname(checkpointfile), os.pardir,
                               os.pardir, "flags.rar")
     if not os.path.isfile(flags_file):
@@ -124,7 +103,6 @@
 
 
 def eval_mopoe(models, data, modalities, n_samples=10, verbose=1):
->>>>>>> 75486d22
     """ Evaluate the MOPOE model.
 
     Parameters
@@ -137,15 +115,8 @@
         names of the model input views.
     n_samples: int, default 1
         the number of time to sample the posterior.
-<<<<<<< HEAD
-    zeros_clinical: bool, default Fasle
-        causes the zeros of the clinical data, put to true to make a transfer
-    _disp: bool, default True
-        allows display in the terminal
-=======
     verbose: int, default 1
         control the verbosity level.
->>>>>>> 75486d22
 
     Returns
     -------
@@ -153,29 +124,11 @@
         the generated latent representations.
     """
     embeddings = {}
-<<<<<<< HEAD
-    if isinstance(models, list):
-        embeddings = multi_eval(eval_mopoe, models, data, modalities,
-                                n_samples=n_samples,
-                                zeros_clinical=zeros_clinical, _disp=False)
-        for key in embeddings:
-            print_text(f"{key} latents: {embeddings[key].shape}")
-        return embeddings
-
-    if zeros_clinical:
-        device = data["clinical"].device
-        dtype = data["clinical"].dtype
-        data["clinical"] = torch.from_numpy(np.zeros(data["clinical"].shape))
-        data["clinical"] = data["clinical"].to(device, dtype=dtype)
-=======
->>>>>>> 75486d22
     inf_data = models.inference(data)
     latents = [inf_data["modalities"][f"{mod}_style"] for mod in modalities]
     latents += [inf_data["joint"]]
     key = "MoPoe"
     for idx, name in enumerate(modalities + ["joint"]):
-        if (zeros_clinical and name == "clinical"):
-            continue
         z_mu, z_logvar = latents[idx]
         if z_mu is None:
             key = "MoPoeClav"
@@ -220,13 +173,8 @@
     return model
 
 
-<<<<<<< HEAD
-def eval_smcvae(models, data, modalities, threshold=0.2, n_samples=1,
-                ndim=None, zeros_clinical=False, _disp=True):
-=======
 def eval_smcvae(model, data, modalities, n_samples=10, threshold=0.2,
                 ndim=None, verbose=1):
->>>>>>> 75486d22
     """ Evaluate the sMCVAE model.
 
     Parameters
@@ -237,16 +185,6 @@
         the input data organized by views.
     modalities: list of str
         names of the model input views.
-<<<<<<< HEAD
-    threshold: float, default 0.2
-        value for thresholding
-    n_samples: int, default 1
-        the number of time to sample the posterior.
-    zeros_clinical: bool, default Fasle
-        causes the zeros of the clinical data, put to true to make a transfer
-    _disp: bool, default True
-        allows display in the terminal
-=======
     n_samples: int, default 10
         the number of time to sample the posterior.
     threshold: float, default 0.2
@@ -255,7 +193,6 @@
         number of dimensions to keep.
     verbose: int, default 1
         control the verbosity level.
->>>>>>> 75486d22
 
     Returns
     -------
@@ -263,25 +200,7 @@
         the generated latent representations.
     """
     embeddings = {}
-<<<<<<< HEAD
-    if isinstance(models, list):
-        embeddings = multi_eval(eval_smcvae, models, data, modalities,
-                                threshold=threshold, n_samples=n_samples,
-                                ndim=ndim, zeros_clinical=zeros_clinical,
-                                _disp=False)
-        for key in embeddings:
-            print_text(f"{key} latents: {embeddings[key].shape}")
-        return embeddings
-
-    if zeros_clinical:
-        device = data["clinical"].device
-        dtype = data["clinical"].dtype
-        data["clinical"] = torch.from_numpy(np.zeros(data["clinical"].shape))
-        data["clinical"] = data["clinical"].to(device, dtype=dtype)
-    latents = models.encode([data[mod] for mod in modalities])
-=======
     latents = model.encode([data[mod] for mod in modalities])
->>>>>>> 75486d22
     if n_samples == 1:
         z_samples = [q.loc.cpu().detach().numpy() for q in latents]
     else:
@@ -300,8 +219,6 @@
         z_samples = [z.reshape(n_samples, -1, thres_latent_dim)
                      for z in z_samples]
     for idx, name in enumerate(modalities):
-        if (zeros_clinical and name == "clinical"):
-            continue
         code = z_samples[idx]
         embeddings[f"sMCVAE_{name}"] = code
         if verbose > 0:
@@ -326,12 +243,7 @@
     return model
 
 
-<<<<<<< HEAD
-def eval_pls(models, data, modalities, n_samples=1, zeros_clinical=False,
-             _disp=True):
-=======
 def eval_pls(model, data, modalities, n_samples=1, verbose=1):
->>>>>>> 75486d22
     """ Evaluate the PLS model.
 
     Parameters
@@ -344,16 +256,8 @@
         names of the model input views.
     n_samples: int, default 1
         the number of time to sample the posterior.
-<<<<<<< HEAD
-    zeros_clinical: bool, default Fasle
-        causes the deletion of the clinical data,
-        put to true to make a transfer
-    _disp: bool, default True
-        allows display in the terminal
-=======
     verbose: int, default 1
         control the verbosity level.
->>>>>>> 75486d22
 
     Returns
     -------
@@ -361,34 +265,13 @@
         the generated latent representations.
     """
     embeddings = {}
-<<<<<<< HEAD
-    if isinstance(models, list):
-        embeddings = multi_eval(eval_pls, models, data, modalities,
-                                n_samples=n_samples,
-                                zeros_clinical=zeros_clinical, _disp=False)
-        for key in embeddings:
-            print_text(f"{key} latents: {embeddings[key].shape}")
-        return embeddings
-
-    Y_test, X_test = [data[mod].to(torch.float32) for mod in modalities]
-    if zeros_clinical:
-        X_test_r = [models.transform(X_test.cpu().detach().numpy())]
-    else:
-        X_test_r = models.transform(
-            X_test.cpu().detach().numpy(), Y_test.cpu().detach().numpy())
-    for idx, name in enumerate(reversed(modalities)):
-        if (zeros_clinical and name == "clinical"):
-            continue
-        code = np.array(X_test_r[idx])
-        if _disp:
-=======
     Y_test, X_test = [data[mod].to(torch.float32) for mod in modalities]
     X_test_r = model.transform(
         X_test.cpu().detach().numpy(), Y_test.cpu().detach().numpy())
+    X_test_r = X_test_r[::-1]
     for idx, name in enumerate(modalities):
         code = np.array(X_test_r[idx])
         if verbose > 0:
->>>>>>> 75486d22
             print_text(f"PLS_{name} latents: {code.shape}")
         embeddings[f"PLS_{name}"] = code
     return embeddings
@@ -418,12 +301,7 @@
     return model
 
 
-<<<<<<< HEAD
-def eval_neuroclav(models, data, modalities, n_samples=1, zeros_clinical=False,
-                   _disp=True):
-=======
 def eval_neuroclav(model, data, modalities, n_samples=1, verbose=1):
->>>>>>> 75486d22
     """ Evaluate the NeuroCLAV model.
 
     Parameters
@@ -434,15 +312,8 @@
         the input data organized by views.
     modalities: list of str
         names of the model input views.
-<<<<<<< HEAD
-    zeros_clinical: bool, default Fasle
-        causes the deletion of the clinical data, does nothing here
-    _disp: bool, default True
-        allows display in the terminal
-=======
     verbose: int, default 1
         control the verbosity level.
->>>>>>> 75486d22
 
     Returns
     -------
@@ -450,19 +321,7 @@
         the generated latent representations.
     """
     embeddings = {}
-<<<<<<< HEAD
-    if isinstance(models, list):
-        embeddings = multi_eval(eval_neuroclav, models, data, modalities,
-                                n_samples=n_samples,
-                                zeros_clinical=zeros_clinical, _disp=False)
-        for key in embeddings:
-            print_text(f"{key} latents: {embeddings[key].shape}")
-        return embeddings
-
-    assert "rois" in modalities
-=======
-    assert "rois" in modalities  # TODO: use function parameters
->>>>>>> 75486d22
+    assert "rois" in modalities 
     view_data = data["rois"]
     model.eval()
     with torch.no_grad():
